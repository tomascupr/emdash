import sqlite3 from 'sqlite3';
import { promisify } from 'util';
import { join } from 'path';
import { app } from 'electron';
import { existsSync, renameSync } from 'fs';

export interface Project {
  id: string;
  name: string;
  path: string;
  gitInfo: {
    isGitRepo: boolean;
    remote?: string;
    branch?: string;
  };
  githubInfo?: {
    repository: string;
    connected: boolean;
  };
  createdAt: string;
  updatedAt: string;
}

export interface Workspace {
  id: string;
  projectId: string;
  name: string;
  branch: string;
  path: string;
  status: 'active' | 'idle' | 'running';
  agentId?: string;
  createdAt: string;
  updatedAt: string;
}

export interface Conversation {
  id: string;
  workspaceId: string;
  title: string;
  createdAt: string;
  updatedAt: string;
}

export interface Message {
  id: string;
  conversationId: string;
  content: string;
  sender: 'user' | 'agent';
  timestamp: string;
  metadata?: string; // JSON string for additional data
}

export class DatabaseService {
  private db: sqlite3.Database | null = null;
  private dbPath: string;

  constructor() {
    const userDataPath = app.getPath('userData');

    // Preferred/current DB filename
    const currentName = 'emdash.db';
    const currentPath = join(userDataPath, currentName);

    // Known legacy filenames we may encounter from earlier builds/docs
    const legacyNames = ['database.sqlite', 'orcbench.db'];

    // If current DB exists, use it
    if (existsSync(currentPath)) {
      this.dbPath = currentPath;
      return;
    }

    // Otherwise, migrate the first legacy DB we find to the current name
    for (const legacyName of legacyNames) {
      const legacyPath = join(userDataPath, legacyName);
      if (existsSync(legacyPath)) {
        try {
          renameSync(legacyPath, currentPath);
          this.dbPath = currentPath;
        } catch {
          // If rename fails for any reason, fall back to using the legacy file in place
          this.dbPath = legacyPath;
        }
        return;
      }
    }

    // No existing DB found; initialize a new one at the current path
    this.dbPath = currentPath;
  }

  async initialize(): Promise<void> {
    return new Promise((resolve, reject) => {
      this.db = new sqlite3.Database(this.dbPath, (err) => {
        if (err) {
          reject(err);
          return;
        }

        this.createTables()
          .then(() => resolve())
          .catch(reject);
      });
    });
  }

  private async createTables(): Promise<void> {
    if (!this.db) throw new Error('Database not initialized');

    const runAsync = promisify(this.db.run.bind(this.db));

    // Create projects table
    await runAsync(`
      CREATE TABLE IF NOT EXISTS projects (
        id TEXT PRIMARY KEY,
        name TEXT NOT NULL,
        path TEXT NOT NULL UNIQUE,
        git_remote TEXT,
        git_branch TEXT,
        github_repository TEXT,
        github_connected BOOLEAN DEFAULT 0,
        created_at DATETIME DEFAULT CURRENT_TIMESTAMP,
        updated_at DATETIME DEFAULT CURRENT_TIMESTAMP
      )
    `);

    // Create workspaces table
    await runAsync(`
      CREATE TABLE IF NOT EXISTS workspaces (
        id TEXT PRIMARY KEY,
        project_id TEXT NOT NULL,
        name TEXT NOT NULL,
        branch TEXT NOT NULL,
        path TEXT NOT NULL,
        status TEXT DEFAULT 'idle',
        agent_id TEXT,
        created_at DATETIME DEFAULT CURRENT_TIMESTAMP,
        updated_at DATETIME DEFAULT CURRENT_TIMESTAMP,
        FOREIGN KEY (project_id) REFERENCES projects (id) ON DELETE CASCADE
      )
    `);

    // Create conversations table
    await runAsync(`
      CREATE TABLE IF NOT EXISTS conversations (
        id TEXT PRIMARY KEY,
        workspace_id TEXT NOT NULL,
        title TEXT NOT NULL,
        created_at DATETIME DEFAULT CURRENT_TIMESTAMP,
        updated_at DATETIME DEFAULT CURRENT_TIMESTAMP,
        FOREIGN KEY (workspace_id) REFERENCES workspaces (id) ON DELETE CASCADE
      )
    `);

    // Create messages table
    await runAsync(`
      CREATE TABLE IF NOT EXISTS messages (
        id TEXT PRIMARY KEY,
        conversation_id TEXT NOT NULL,
        content TEXT NOT NULL,
        sender TEXT NOT NULL CHECK (sender IN ('user', 'agent')),
        timestamp DATETIME DEFAULT CURRENT_TIMESTAMP,
        metadata TEXT,
        FOREIGN KEY (conversation_id) REFERENCES conversations (id) ON DELETE CASCADE
      )
    `);

    // Create indexes
    await runAsync(`CREATE INDEX IF NOT EXISTS idx_projects_path ON projects (path)`);
    await runAsync(
      `CREATE INDEX IF NOT EXISTS idx_workspaces_project_id ON workspaces (project_id)`
    );
    await runAsync(
      `CREATE INDEX IF NOT EXISTS idx_conversations_workspace_id ON conversations (workspace_id)`
    );
    await runAsync(
      `CREATE INDEX IF NOT EXISTS idx_messages_conversation_id ON messages (conversation_id)`
    );
    await runAsync(`CREATE INDEX IF NOT EXISTS idx_messages_timestamp ON messages (timestamp)`);
  }

  async saveProject(project: Omit<Project, 'createdAt' | 'updatedAt'>): Promise<void> {
    if (!this.db) throw new Error('Database not initialized');

    // Important: avoid INSERT OR REPLACE on projects. REPLACE deletes the existing
    // row to satisfy UNIQUE(path) which can cascade-delete related workspaces
    // (workspaces.project_id ON DELETE CASCADE). Use an UPSERT on the unique
    // path constraint that updates fields in-place and preserves the existing id.
    //
    // Semantics:
    // - If no row exists for this path: insert with the provided id.
    // - If a row exists for this path: update fields; do NOT change id or path.
    // - created_at remains intact on updates; updated_at is bumped.
    return new Promise((resolve, reject) => {
      this.db!.run(
<<<<<<< HEAD
        `INSERT INTO projects (id, name, path, git_remote, git_branch, github_repository, github_connected, updated_at)
         VALUES (?, ?, ?, ?, ?, ?, ?, CURRENT_TIMESTAMP)
         ON CONFLICT(path) DO UPDATE SET
           name = excluded.name,
           git_remote = excluded.git_remote,
           git_branch = excluded.git_branch,
           github_repository = excluded.github_repository,
           github_connected = excluded.github_connected,
           updated_at = CURRENT_TIMESTAMP
        `,
=======
        `
        INSERT OR REPLACE INTO projects 
        (id, name, path, git_remote, git_branch, github_repository, github_connected, updated_at)
        VALUES (?, ?, ?, ?, ?, ?, ?, CURRENT_TIMESTAMP)
      `,
>>>>>>> 91d2ad87
        [
          project.id,
          project.name,
          project.path,
          project.gitInfo.remote || null,
          project.gitInfo.branch || null,
          project.githubInfo?.repository || null,
          project.githubInfo?.connected ? 1 : 0,
        ],
        (err) => {
          if (err) {
            reject(err);
          } else {
            resolve();
          }
        }
      );
    });
  }

  async getProjects(): Promise<Project[]> {
    if (!this.db) throw new Error('Database not initialized');

    return new Promise((resolve, reject) => {
      this.db!.all(
        `
        SELECT 
          id, name, path, git_remote, git_branch, github_repository, github_connected,
          created_at, updated_at
        FROM projects 
        ORDER BY updated_at DESC
      `,
        (err, rows: any[]) => {
          if (err) {
            reject(err);
          } else {
            const projects = rows.map((row) => ({
              id: row.id,
              name: row.name,
              path: row.path,
              gitInfo: {
                isGitRepo: !!(row.git_remote || row.git_branch),
                remote: row.git_remote,
                branch: row.git_branch,
              },
              githubInfo: row.github_repository
                ? {
                    repository: row.github_repository,
                    connected: !!row.github_connected,
                  }
                : undefined,
              createdAt: row.created_at,
              updatedAt: row.updated_at,
            }));
            resolve(projects);
          }
        }
      );
    });
  }

  async saveWorkspace(workspace: Omit<Workspace, 'createdAt' | 'updatedAt'>): Promise<void> {
    if (!this.db) throw new Error('Database not initialized');

    return new Promise((resolve, reject) => {
      this.db!.run(
        `
        INSERT OR REPLACE INTO workspaces 
        (id, project_id, name, branch, path, status, agent_id, updated_at)
        VALUES (?, ?, ?, ?, ?, ?, ?, CURRENT_TIMESTAMP)
      `,
        [
          workspace.id,
          workspace.projectId,
          workspace.name,
          workspace.branch,
          workspace.path,
          workspace.status,
          workspace.agentId || null,
        ],
        (err) => {
          if (err) {
            reject(err);
          } else {
            resolve();
          }
        }
      );
    });
  }

  async getWorkspaces(projectId?: string): Promise<Workspace[]> {
    if (!this.db) throw new Error('Database not initialized');

    let query = `
      SELECT 
        id, project_id, name, branch, path, status, agent_id,
        created_at, updated_at
      FROM workspaces
    `;
    const params: any[] = [];

    if (projectId) {
      query += ' WHERE project_id = ?';
      params.push(projectId);
    }

    query += ' ORDER BY updated_at DESC';

    return new Promise((resolve, reject) => {
      this.db!.all(query, params, (err, rows: any[]) => {
        if (err) {
          reject(err);
        } else {
          const workspaces = rows.map((row) => ({
            id: row.id,
            projectId: row.project_id,
            name: row.name,
            branch: row.branch,
            path: row.path,
            status: row.status,
            agentId: row.agent_id,
            createdAt: row.created_at,
            updatedAt: row.updated_at,
          }));
          resolve(workspaces);
        }
      });
    });
  }

  async deleteProject(projectId: string): Promise<void> {
    if (!this.db) throw new Error('Database not initialized');

    return new Promise((resolve, reject) => {
      this.db!.run('DELETE FROM projects WHERE id = ?', [projectId], (err) => {
        if (err) {
          reject(err);
        } else {
          resolve();
        }
      });
    });
  }

  async deleteWorkspace(workspaceId: string): Promise<void> {
    if (!this.db) throw new Error('Database not initialized');

    return new Promise((resolve, reject) => {
      this.db!.run('DELETE FROM workspaces WHERE id = ?', [workspaceId], (err) => {
        if (err) {
          reject(err);
        } else {
          resolve();
        }
      });
    });
  }

  // Conversation management methods
  async saveConversation(
    conversation: Omit<Conversation, 'createdAt' | 'updatedAt'>
  ): Promise<void> {
    if (!this.db) throw new Error('Database not initialized');

    return new Promise((resolve, reject) => {
      this.db!.run(
        `
        INSERT OR REPLACE INTO conversations 
        (id, workspace_id, title, updated_at)
        VALUES (?, ?, ?, CURRENT_TIMESTAMP)
      `,
        [conversation.id, conversation.workspaceId, conversation.title],
        (err) => {
          if (err) {
            reject(err);
          } else {
            resolve();
          }
        }
      );
    });
  }

  async getConversations(workspaceId: string): Promise<Conversation[]> {
    if (!this.db) throw new Error('Database not initialized');

    return new Promise((resolve, reject) => {
      this.db!.all(
        `
        SELECT * FROM conversations 
        WHERE workspace_id = ? 
        ORDER BY updated_at DESC
      `,
        [workspaceId],
        (err, rows: any[]) => {
          if (err) {
            reject(err);
          } else {
            const conversations = rows.map((row) => ({
              id: row.id,
              workspaceId: row.workspace_id,
              title: row.title,
              createdAt: row.created_at,
              updatedAt: row.updated_at,
            }));
            resolve(conversations);
          }
        }
      );
    });
  }

  async getOrCreateDefaultConversation(workspaceId: string): Promise<Conversation> {
    if (!this.db) throw new Error('Database not initialized');

    return new Promise((resolve, reject) => {
      // First, try to get existing conversations
      this.db!.all(
        `
        SELECT * FROM conversations 
        WHERE workspace_id = ? 
        ORDER BY created_at ASC
        LIMIT 1
      `,
        [workspaceId],
        (err, rows: any[]) => {
          if (err) {
            reject(err);
            return;
          }

          if (rows.length > 0) {
            // Return existing conversation
            const row = rows[0];
            resolve({
              id: row.id,
              workspaceId: row.workspace_id,
              title: row.title,
              createdAt: row.created_at,
              updatedAt: row.updated_at,
            });
          } else {
            // Create new default conversation
            const conversationId = `conv-${workspaceId}-${Date.now()}`;
            this.db!.run(
              `
            INSERT INTO conversations 
            (id, workspace_id, title, created_at, updated_at)
            VALUES (?, ?, ?, CURRENT_TIMESTAMP, CURRENT_TIMESTAMP)
          `,
              [conversationId, workspaceId, 'Default Conversation'],
              (err) => {
                if (err) {
                  reject(err);
                } else {
                  resolve({
                    id: conversationId,
                    workspaceId,
                    title: 'Default Conversation',
                    createdAt: new Date().toISOString(),
                    updatedAt: new Date().toISOString(),
                  });
                }
              }
            );
          }
        }
      );
    });
  }

  // Message management methods
  async saveMessage(message: Omit<Message, 'timestamp'>): Promise<void> {
    if (!this.db) throw new Error('Database not initialized');

    return new Promise((resolve, reject) => {
      this.db!.run(
        `
        INSERT INTO messages 
        (id, conversation_id, content, sender, metadata, timestamp)
        VALUES (?, ?, ?, ?, ?, CURRENT_TIMESTAMP)
      `,
        [
          message.id,
          message.conversationId,
          message.content,
          message.sender,
          message.metadata || null,
        ],
        (err) => {
          if (err) {
            reject(err);
          } else {
            // Update conversation's updated_at timestamp
            this.db!.run(
              `
            UPDATE conversations 
            SET updated_at = CURRENT_TIMESTAMP 
            WHERE id = ?
          `,
              [message.conversationId],
              () => {
                resolve();
              }
            );
          }
        }
      );
    });
  }

  async getMessages(conversationId: string): Promise<Message[]> {
    if (!this.db) throw new Error('Database not initialized');

    return new Promise((resolve, reject) => {
      this.db!.all(
        `
        SELECT * FROM messages 
        WHERE conversation_id = ? 
        ORDER BY timestamp ASC
      `,
        [conversationId],
        (err, rows: any[]) => {
          if (err) {
            reject(err);
          } else {
            const messages = rows.map((row) => ({
              id: row.id,
              conversationId: row.conversation_id,
              content: row.content,
              sender: row.sender as 'user' | 'agent',
              timestamp: row.timestamp,
              metadata: row.metadata,
            }));
            resolve(messages);
          }
        }
      );
    });
  }

  async deleteConversation(conversationId: string): Promise<void> {
    if (!this.db) throw new Error('Database not initialized');

    return new Promise((resolve, reject) => {
      this.db!.run('DELETE FROM conversations WHERE id = ?', [conversationId], (err) => {
        if (err) {
          reject(err);
        } else {
          resolve();
        }
      });
    });
  }

  async close(): Promise<void> {
    if (!this.db) return;

    return new Promise((resolve, reject) => {
      this.db!.close((err) => {
        if (err) {
          reject(err);
        } else {
          resolve();
        }
      });
    });
  }
}

export const databaseService = new DatabaseService();<|MERGE_RESOLUTION|>--- conflicted
+++ resolved
@@ -193,7 +193,6 @@
     // - created_at remains intact on updates; updated_at is bumped.
     return new Promise((resolve, reject) => {
       this.db!.run(
-<<<<<<< HEAD
         `INSERT INTO projects (id, name, path, git_remote, git_branch, github_repository, github_connected, updated_at)
          VALUES (?, ?, ?, ?, ?, ?, ?, CURRENT_TIMESTAMP)
          ON CONFLICT(path) DO UPDATE SET
@@ -204,13 +203,6 @@
            github_connected = excluded.github_connected,
            updated_at = CURRENT_TIMESTAMP
         `,
-=======
-        `
-        INSERT OR REPLACE INTO projects 
-        (id, name, path, git_remote, git_branch, github_repository, github_connected, updated_at)
-        VALUES (?, ?, ?, ?, ?, ?, ?, CURRENT_TIMESTAMP)
-      `,
->>>>>>> 91d2ad87
         [
           project.id,
           project.name,
